[![CircleCI](https://circleci.com/gh/ifmeorg/ifme/tree/master.svg?style=svg)](https://circleci.com/gh/ifmeorg/ifme/tree/master)
[![Code Climate](https://codeclimate.com/github/ifmeorg/ifme/badges/gpa.svg)](https://codeclimate.com/github/ifmeorg/ifme)
[![Backers on Open Collective](https://opencollective.com/ifme/backers/badge.svg)](#backers)
[![Sponsors on Open Collective](https://opencollective.com/ifme/sponsors/badge.svg)](#sponsors)

# if me

[if me](https://www.if-me.org/) is a community for mental health experiences
that encourages people to share their personal stories with trusted allies.
Trusted allies are the people we interact with on a daily basis, including
friends, family members, co-workers, teachers, and mental health workers.

Dealing with mental health is what makes us human. But for a lot of us, it's a
struggle to be open about it. Not everyone is a counsellor or therapist. The
people who we interact with everyday shape our emotions and behavior. Getting
them involved in mental health treatment is the key to recovery.

The live site can be found at [if-me.org](https://www.if-me.org/).

**Read about our project goals and how to contribute (not just as a developer) [here](https://github.com/ifmeorg/ifme/blob/master/CONTRIBUTING.md).**

We use the wonderful [Contributor Covenant](http://contributor-covenant.org) for
our code of conduct. Please
[read it](https://github.com/ifmeorg/ifme/blob/master/code_of_conduct.md)
before joining our project.

## Installation

Information about installing and configuring if me is located in [INSTALLATION.md](https://github.com/ifmeorg/ifme/blob/master/INSTALLATION.md). Both local and production instances are covered.

## Documentation

Futher documentation can be found in our [wiki](https://github.com/ifmeorg/ifme/wiki). This includes information on UI components, design, testing guidelines, translations, and workflows.

## Contributor Blurb
<<<<<<< HEAD

Everyone who is a part of our project is highly encouraged to [add themselves](https://github.com/ifmeorg/ifme/wiki/Contributor-Blurb) to our Contributor page.
=======
>>>>>>> 8705d9c4

Everyone who is a part of our project is highly encouraged to [add themselves](https://github.com/ifmeorg/ifme/wiki/Contributor-Blurb) to our Contributor page.

### Donate

We also welcome financial contributions in full transparency on our
[Open Collective](https://opencollective.com/ifme).
Anyone can file an expense. If the expense makes sense for the development of
the community, it will be "merged" in the ledger of our Open Collective by the
core contributors and the person who filed the expense will be reimbursed.

We also have a [Patreon](https://www.patreon.com/ifme) page where you can give
monthly donations.

### Backers

Thank you to our Patreon backers [Rob Drimmie](https://www.patreon.com/user?u=3251857),
[Joseph D. Marhee](https://www.patreon.com/user?u=2899171), and
[Carol Willing](https://www.patreon.com/user?u=202458)!

Thank you to all our Open Collective backers!
[Become a backer!](https://opencollective.com/ifme#backer)

<a href="https://opencollective.com/ifme#backers" target="_blank"><img src="https://opencollective.com/ifme/backers.svg?width=890"></a>

# Sponsors

Thank you to all our sponsors! (please ask your company to also support this
open source project by [becoming a sponsor](https://opencollective.com/ifme#sponsor))

<a href="https://opencollective.com/ifme/sponsor/0/website" target="_blank"><img src="https://opencollective.com/ifme/sponsor/0/avatar.svg"></a>
<a href="https://opencollective.com/ifme/sponsor/1/website" target="_blank"><img src="https://opencollective.com/ifme/sponsor/1/avatar.svg"></a>
<a href="https://opencollective.com/ifme/sponsor/2/website" target="_blank"><img src="https://opencollective.com/ifme/sponsor/2/avatar.svg"></a>
<a href="https://opencollective.com/ifme/sponsor/3/website" target="_blank"><img src="https://opencollective.com/ifme/sponsor/3/avatar.svg"></a>
<a href="https://opencollective.com/ifme/sponsor/4/website" target="_blank"><img src="https://opencollective.com/ifme/sponsor/4/avatar.svg"></a>
<a href="https://opencollective.com/ifme/sponsor/5/website" target="_blank"><img src="https://opencollective.com/ifme/sponsor/5/avatar.svg"></a>
<a href="https://opencollective.com/ifme/sponsor/6/website" target="_blank"><img src="https://opencollective.com/ifme/sponsor/6/avatar.svg"></a>
<a href="https://opencollective.com/ifme/sponsor/7/website" target="_blank"><img src="https://opencollective.com/ifme/sponsor/7/avatar.svg"></a>
<a href="https://opencollective.com/ifme/sponsor/8/website" target="_blank"><img src="https://opencollective.com/ifme/sponsor/8/avatar.svg"></a>
<a href="https://opencollective.com/ifme/sponsor/9/website" target="_blank"><img src="https://opencollective.com/ifme/sponsor/9/avatar.svg"></a>

## License

The source code is licensed under GNU AGPLv3. For more information see
http://www.gnu.org/licenses/agpl-3.0.txt or
[LICENSE.txt](https://github.com/ifmeorg/ifme/blob/master/LICENSE.txt).<|MERGE_RESOLUTION|>--- conflicted
+++ resolved
@@ -33,15 +33,10 @@
 Futher documentation can be found in our [wiki](https://github.com/ifmeorg/ifme/wiki). This includes information on UI components, design, testing guidelines, translations, and workflows.
 
 ## Contributor Blurb
-<<<<<<< HEAD
-
-Everyone who is a part of our project is highly encouraged to [add themselves](https://github.com/ifmeorg/ifme/wiki/Contributor-Blurb) to our Contributor page.
-=======
->>>>>>> 8705d9c4
 
 Everyone who is a part of our project is highly encouraged to [add themselves](https://github.com/ifmeorg/ifme/wiki/Contributor-Blurb) to our Contributor page.
 
-### Donate
+## Donate
 
 We also welcome financial contributions in full transparency on our
 [Open Collective](https://opencollective.com/ifme).
@@ -63,7 +58,7 @@
 
 <a href="https://opencollective.com/ifme#backers" target="_blank"><img src="https://opencollective.com/ifme/backers.svg?width=890"></a>
 
-# Sponsors
+### Sponsors
 
 Thank you to all our sponsors! (please ask your company to also support this
 open source project by [becoming a sponsor](https://opencollective.com/ifme#sponsor))
