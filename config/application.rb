# frozen_string_literal: true

require_relative 'boot'
require 'rails/all'

# Require the gems listed in Gemfile, including any gems
# you've limited to :test, :development, or :production.
Bundler.require(*Rails.groups)

module Ifme
  class Application < Rails::Application
    # Settings in config/environments/* take precedence over those here.
    # Application configuration should go into files in config/initializers
    # -- all .rb files in that directory are automatically loaded.

    # Set Time.zone default to the specified zone and make Active Record
    # auto-convert to this zone.
    # Run "rake -D time" for a list of tasks for finding time zone names.
    # Default is UTC.
    # config.time_zone = 'Central Time (US & Canada)'

    # The default locale is :en and all translations from
    # config/locales/*.rb,yml are auto loaded.
    # config.i18n.load_path += Dir[
    #   Rails.root.join('my', 'locales', '*.{rb,yml}').to_s
    # ]

    config.exceptions_app = routes

    config.autoload_paths << Rails.root.join('lib')

    config.action_view.field_error_proc = proc { |html_tag|
      if html_tag.to_s.include?('label')
        %(<div class="field_with_errors">#{html_tag}</div>).html_safe
      else
        html_tag.to_s.html_safe
      end
    }

    # gzip the html/json responses
    config.middleware.use Rack::Deflater, include: %w[text/html application/json]
    # export translations for use in javascript
    config.middleware.use I18n::JS::Middleware

<<<<<<< HEAD
    config.i18n.available_locales = [:en, :es, :ptbr, :sv]
=======
    config.i18n.available_locales = %i[en es ptbr]
>>>>>>> 9376940c
    config.i18n.default_locale = :en
  end
end<|MERGE_RESOLUTION|>--- conflicted
+++ resolved
@@ -42,11 +42,7 @@
     # export translations for use in javascript
     config.middleware.use I18n::JS::Middleware
 
-<<<<<<< HEAD
-    config.i18n.available_locales = [:en, :es, :ptbr, :sv]
-=======
-    config.i18n.available_locales = %i[en es ptbr]
->>>>>>> 9376940c
+    config.i18n.available_locales = %i[en es ptbr sv]
     config.i18n.default_locale = :en
   end
 end