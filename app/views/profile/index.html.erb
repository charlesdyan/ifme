--- conflicted
+++ resolved
@@ -31,9 +31,8 @@
 <div class="spacer"></div>
 
 <% if !@triggers.nil? %>
-<<<<<<< HEAD
 	<% @triggers.each_with_index do |item, index| %>
-		<% if (!item.viewers.empty? && item.viewers.include?(current_user.id)) || current_user.id == @profile.id %>
+		<% if item.post_type == 1 || current_user.id == @profile.id %>
 			<% if index+1 == @triggers.length %>
   				<div class="profile" style="margin-bottom: 0">
   			<% else %>
@@ -71,40 +70,6 @@
 				    <br>
 				    <%= fetch_supporters(Support.all, item) %>
 				</div>
-=======
-	<% @triggers.each do |item| %>
-		<% if (item.post_type == 1||current_user.id == @profile.id)  %>
-			<div class="profile">
-				<h1 class="profile_name"><%= link_to item.name, item %></h1>
-				<strong>
-			      <% if item.category.count == 1 %>
-			        Category:
-			      <% else %>
-			        Categories:
-			      <% end %>
-			    </strong>
-				<% item.category.each do |category_item| %>
-      				<%= fetch_taxonomies(item, "trigger", category_item, "category", true, true) %>
-    			<% end %>
-    			<br>
-    			<strong>
-			      <% if item.mood.count == 1 %>
-			        Mood:
-			      <% else %>
-			        Moods:
-			      <% end %>
-			    </strong>
-				<% item.mood.each do |mood_item| %>
-      				<%= fetch_taxonomies(item, "trigger", mood_item, "mood", true, true) %>
-    			<% end %>
-    			<br>
-			    <br>
-			    <%= simple_format(item.why[0..200]) %><%= " [...]" %>
-			    <br>
-			    <br>
-			    <%= fetch_supporters(Support.all, item) %>
-			</div>
->>>>>>> 72f9c120
 		<% end %>
 	<% end %>
 <% end %>