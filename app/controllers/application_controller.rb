--- conflicted
+++ resolved
@@ -147,15 +147,9 @@
 	end
 
 	def get_incoming_ally_requests(userid)
-<<<<<<< HEAD
-		userid1s = Ally.where(userid1: userid, status: AllyStatus::PENDING_FROM_USERID2).pluck(:userid2)
-  	userid2s = Ally.where(userid2: userid, status: AllyStatus::PENDING_FROM_USERID1).pluck(:userid1)
-  	return userid1s + userid2s
-=======
 		userid1s = Allyship.where(user_id: userid, status: AllyStatus::PENDING_FROM_USERID2).pluck(:ally_id)
 		userid2s = Allyship.where(ally_id: userid, status: AllyStatus::PENDING_FROM_USERID1).pluck(:user_id)
     	return userid1s + userid2s
->>>>>>> 35e893cf
 	end
 
 	def are_allies(userid1, userid2)
