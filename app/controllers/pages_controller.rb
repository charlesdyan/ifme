class PagesController < ApplicationController
  before_action :set_blurbs, only: [:contributors, :home]
  skip_before_filter :if_not_signed_in

  def home
    if user_signed_in?
<<<<<<< HEAD
      @stories = Kaminari.paginate_array(get_stories(current_user, true))
                         .page(params[:page]).per($per_page)
=======
      @stories = Kaminari.paginate_array(get_stories(current_user, true)).page(params[:page])
>>>>>>> 62b165d6

      load_dashboard_data if !@stories.blank? && @stories.count.positive?
    end
  end

  def blog
    @posts = JSON.parse(File.read('doc/contributors/posts.json'))
    @posts.reverse!
  end

  def contributors
    @contributors = JSON.parse(File.read('doc/contributors/contributors.json'))
    @contributors.sort_by! { |c| c['name'].downcase }
  end

  def partners
    @organizations = JSON.parse(File.read('doc/contributors/partners.json'))
    @organizations.sort_by! { |o| o['name'].downcase }
  end

  def about; end

  def faq; end

  def privacy; end

  private

  def set_blurbs
    @blurbs = JSON.parse(File.read('doc/contributors/blurbs.json'))
  end

  def load_dashboard_data
    params = { userid: current_user.id }

    @moment = Moment.new
    @categories = Category.where(params).order(created_at: :desc)
    @moods = Mood.where(params).order(created_at: :desc)
  end
end<|MERGE_RESOLUTION|>--- conflicted
+++ resolved
@@ -4,12 +4,8 @@
 
   def home
     if user_signed_in?
-<<<<<<< HEAD
       @stories = Kaminari.paginate_array(get_stories(current_user, true))
-                         .page(params[:page]).per($per_page)
-=======
-      @stories = Kaminari.paginate_array(get_stories(current_user, true)).page(params[:page])
->>>>>>> 62b165d6
+                         .page(params[:page])
 
       load_dashboard_data if !@stories.blank? && @stories.count.positive?
     end
